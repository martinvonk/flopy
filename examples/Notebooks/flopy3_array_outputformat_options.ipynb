{
 "cells": [
  {
   "cell_type": "markdown",
   "metadata": {},
   "source": [
    "# FloPy\n",
    "\n",
    "### A quick demo of how to control the ASCII format of numeric arrays written by FloPy"
   ]
  },
  {
   "cell_type": "markdown",
   "metadata": {},
   "source": [
    "load and run the Freyberg model"
   ]
  },
  {
   "cell_type": "code",
   "execution_count": 1,
   "metadata": {},
   "outputs": [
    {
     "name": "stdout",
     "output_type": "stream",
     "text": [
<<<<<<< HEAD
      "3.8.11 (default, Aug  6 2021, 08:56:27) \n",
      "[Clang 10.0.0 ]\n",
      "numpy version: 1.19.2\n",
      "matplotlib version: 3.4.2\n",
=======
      "3.9.7 (default, Sep 16 2021, 08:50:36) \n",
      "[Clang 10.0.0 ]\n",
      "numpy version: 1.21.2\n",
      "matplotlib version: 3.5.1\n",
>>>>>>> 05b538ce
      "flopy version: 3.3.5\n"
     ]
    }
   ],
   "source": [
    "import sys\n",
    "import os\n",
    "import platform\n",
    "\n",
    "import numpy as np\n",
    "import matplotlib as mpl\n",
    "import matplotlib.pyplot as plt\n",
    "\n",
    "# run installed version of flopy or add local path\n",
    "try:\n",
    "    import flopy\n",
    "except:\n",
    "    fpth = os.path.abspath(os.path.join(\"..\", \"..\"))\n",
    "    sys.path.append(fpth)\n",
    "    import flopy\n",
    "\n",
    "# Set name of MODFLOW exe\n",
    "#  assumes executable is in users path statement\n",
    "version = \"mf2005\"\n",
    "exe_name = \"mf2005\"\n",
    "if platform.system() == \"Windows\":\n",
    "    exe_name = \"mf2005.exe\"\n",
    "mfexe = exe_name\n",
    "\n",
    "# Set the paths\n",
    "loadpth = os.path.join(\"..\", \"data\", \"freyberg\")\n",
    "modelpth = os.path.join(\"data\")\n",
    "\n",
    "# make sure modelpth directory exists\n",
    "if not os.path.isdir(modelpth):\n",
    "    os.makedirs(modelpth)\n",
    "\n",
    "print(sys.version)\n",
    "print(\"numpy version: {}\".format(np.__version__))\n",
    "print(\"matplotlib version: {}\".format(mpl.__version__))\n",
    "print(\"flopy version: {}\".format(flopy.__version__))"
   ]
  },
  {
   "cell_type": "code",
   "execution_count": 2,
   "metadata": {},
   "outputs": [
    {
     "name": "stdout",
     "output_type": "stream",
     "text": [
      "FloPy is using the following executable to run the model: /Users/jdhughes/.local/bin/mf2005\n",
      "\n",
      "                                  MODFLOW-2005     \n",
      "    U.S. GEOLOGICAL SURVEY MODULAR FINITE-DIFFERENCE GROUND-WATER FLOW MODEL\n",
      "                             Version 1.12.00 2/3/2017                        \n",
      "\n",
      " Using NAME file: freyberg.nam \n",
<<<<<<< HEAD
      " Run start date and time (yyyy/mm/dd hh:mm:ss): 2021/10/25 16:36:35\n",
      "\n",
      " Solving:  Stress period:     1    Time step:     1    Ground-Water Flow Eqn.\n",
      " Run end date and time (yyyy/mm/dd hh:mm:ss): 2021/10/25 16:36:35\n",
      " Elapsed run time:  0.012 Seconds\n",
=======
      " Run start date and time (yyyy/mm/dd hh:mm:ss): 2022/03/07 15:50:02\n",
      "\n",
      " Solving:  Stress period:     1    Time step:     1    Ground-Water Flow Eqn.\n",
      " Run end date and time (yyyy/mm/dd hh:mm:ss): 2022/03/07 15:50:02\n",
      " Elapsed run time:  0.016 Seconds\n",
>>>>>>> 05b538ce
      "\n",
      "  Normal termination of simulation\n",
      "Output file located: freyberg.hds\n",
      "Output file located: freyberg.cbc\n"
     ]
    }
   ],
   "source": [
    "ml = flopy.modflow.Modflow.load(\n",
    "    \"freyberg.nam\", model_ws=loadpth, exe_name=exe_name, version=version\n",
    ")\n",
    "ml.model_ws = modelpth\n",
    "ml.write_input()\n",
    "success, buff = ml.run_model()\n",
    "if not success:\n",
    "    print(\"Something bad happened.\")\n",
    "files = [\"freyberg.hds\", \"freyberg.cbc\"]\n",
    "for f in files:\n",
    "    if os.path.isfile(os.path.join(modelpth, f)):\n",
    "        msg = \"Output file located: {}\".format(f)\n",
    "        print(msg)\n",
    "    else:\n",
    "        errmsg = \"Error. Output file cannot be found: {}\".format(f)\n",
    "        print(errmsg)"
   ]
  },
  {
   "cell_type": "markdown",
   "metadata": {},
   "source": [
    "Each ``Util2d`` instance now has a ```.format``` attribute, which is an ```ArrayFormat``` instance:"
   ]
  },
  {
   "cell_type": "code",
   "execution_count": 3,
   "metadata": {},
   "outputs": [
    {
     "name": "stdout",
     "output_type": "stream",
     "text": [
      "ArrayFormat: npl:20,format:E,width:15,decimal6,isfree:True,isbinary:False\n"
     ]
    }
   ],
   "source": [
    "print(ml.lpf.hk[0].format)"
   ]
  },
  {
   "cell_type": "markdown",
   "metadata": {},
   "source": [
    "The ```ArrayFormat``` class exposes each of the attributes seen in the ```ArrayFormat.___str___()``` call. ```ArrayFormat``` also exposes ``.fortran``, ``.py`` and ``.numpy`` atrributes, which are the respective format descriptors: "
   ]
  },
  {
   "cell_type": "code",
   "execution_count": 4,
   "metadata": {},
   "outputs": [
    {
     "name": "stdout",
     "output_type": "stream",
     "text": [
      "(FREE)\n",
      "(20, '{0:15.6E}')\n",
      "%15E.6\n"
     ]
    }
   ],
   "source": [
    "print(ml.dis.botm[0].format.fortran)\n",
    "print(ml.dis.botm[0].format.py)\n",
    "print(ml.dis.botm[0].format.numpy)"
   ]
  },
  {
   "cell_type": "markdown",
   "metadata": {},
   "source": [
    "#### (re)-setting ```.format```\n",
    "\n",
    "We can reset the format using a standard fortran type format descriptor"
   ]
  },
  {
   "cell_type": "code",
   "execution_count": 5,
   "metadata": {},
   "outputs": [
    {
     "name": "stdout",
     "output_type": "stream",
     "text": [
      "(20F10.4)\n",
      "(20, '{0:10.4F}')\n",
      "%10F.4\n",
      "ArrayFormat: npl:20,format:F,width:10,decimal4,isfree:False,isbinary:False\n"
     ]
    }
   ],
   "source": [
    "ml.dis.botm[0].format.free = False\n",
    "ml.dis.botm[0].format.fortran = \"(20f10.4)\"\n",
    "print(ml.dis.botm[0].format.fortran)\n",
    "print(ml.dis.botm[0].format.py)\n",
    "print(ml.dis.botm[0].format.numpy)\n",
    "print(ml.dis.botm[0].format)"
   ]
  },
  {
   "cell_type": "code",
   "execution_count": 6,
   "metadata": {},
   "outputs": [],
   "source": [
    "ml.write_input()"
   ]
  },
  {
   "cell_type": "code",
   "execution_count": 7,
   "metadata": {},
   "outputs": [
    {
     "name": "stdout",
     "output_type": "stream",
     "text": [
      "FloPy is using the following executable to run the model: /Users/jdhughes/.local/bin/mf2005\n",
      "\n",
      "                                  MODFLOW-2005     \n",
      "    U.S. GEOLOGICAL SURVEY MODULAR FINITE-DIFFERENCE GROUND-WATER FLOW MODEL\n",
      "                             Version 1.12.00 2/3/2017                        \n",
      "\n",
      " Using NAME file: freyberg.nam \n",
<<<<<<< HEAD
      " Run start date and time (yyyy/mm/dd hh:mm:ss): 2021/10/25 16:36:35\n",
      "\n"
     ]
    },
    {
     "name": "stdout",
     "output_type": "stream",
     "text": [
      "forrtl: severe (59): list-directed I/O syntax error, unit 29, file /Users/jdhughes/Documents/Development/flopy_git/flopy_fork/examples/Notebooks/data/freyberg.dis\n",
      "Image              PC                Routine            Line        Source             \n",
      "mf2005             0000000109E7AC3B  Unknown               Unknown  Unknown\n",
      "mf2005             0000000109EB6D28  Unknown               Unknown  Unknown\n",
      "mf2005             0000000109EB575C  Unknown               Unknown  Unknown\n",
      "mf2005             0000000109974CD3  _u2drel_                  890  utl7.f\n",
      "mf2005             000000010999E34A  _sgwf2bas7ardis_          759  gwf2bas7.f\n",
      "mf2005             0000000109996188  _gwf2bas7ar_              217  gwf2bas7.f\n",
      "mf2005             0000000109C3B0F2  _MAIN__                    75  mf2005.f\n",
      "mf2005             0000000109957BEE  Unknown               Unknown  Unknown\n"
=======
      " Run start date and time (yyyy/mm/dd hh:mm:ss): 2022/03/07 15:50:02\n",
      "\n",
      " Solving:  Stress period:     1    Time step:     1    Ground-Water Flow Eqn.\n",
      " Run end date and time (yyyy/mm/dd hh:mm:ss): 2022/03/07 15:50:02\n",
      " Elapsed run time:  0.021 Seconds\n",
      "\n",
      "  Normal termination of simulation\n"
>>>>>>> 05b538ce
     ]
    }
   ],
   "source": [
    "success, buff = ml.run_model()"
   ]
  },
  {
   "cell_type": "markdown",
   "metadata": {},
   "source": [
    "Let's load the model we just wrote and check that the desired ```botm[0].format``` was used:"
   ]
  },
  {
   "cell_type": "code",
   "execution_count": 8,
   "metadata": {},
   "outputs": [
    {
     "name": "stdout",
     "output_type": "stream",
     "text": [
      "ArrayFormat: npl:20,format:E,width:15,decimal6,isfree:True,isbinary:False\n"
     ]
    }
   ],
   "source": [
    "ml1 = flopy.modflow.Modflow.load(\"freyberg.nam\", model_ws=modelpth)\n",
    "print(ml1.dis.botm[0].format)"
   ]
  },
  {
   "cell_type": "markdown",
   "metadata": {},
   "source": [
    "We can also reset individual format components (we can also generate some warnings):"
   ]
  },
  {
   "cell_type": "code",
   "execution_count": 9,
   "metadata": {},
   "outputs": [
    {
     "name": "stdout",
     "output_type": "stream",
     "text": [
      "ArrayFormat warning:setting width less than default of 15\n",
      "ArrayFormat warning: setting decimal less than default of 6\n",
      "ArrayFormat warning: setting decimal less than current value of 6\n",
      "ArrayFormat: npl:20,format:E,width:15,decimal6,isfree:True,isbinary:False\n"
     ]
    }
   ],
   "source": [
    "ml.dis.botm[0].format.width = 9\n",
    "ml.dis.botm[0].format.decimal = 1\n",
    "print(ml1.dis.botm[0].format)"
   ]
  },
  {
   "cell_type": "markdown",
   "metadata": {},
   "source": [
    "We can also select ``free`` format.  Note that setting to free format resets the format attributes to the default, max precision:"
   ]
  },
  {
   "cell_type": "code",
   "execution_count": 10,
   "metadata": {},
   "outputs": [
    {
     "name": "stdout",
     "output_type": "stream",
     "text": [
      "ArrayFormat: npl:20,format:E,width:15,decimal6,isfree:True,isbinary:False\n"
     ]
    }
   ],
   "source": [
    "ml.dis.botm[0].format.free = True\n",
    "print(ml1.dis.botm[0].format)"
   ]
  },
  {
   "cell_type": "code",
   "execution_count": 11,
   "metadata": {},
   "outputs": [
    {
     "name": "stdout",
     "output_type": "stream",
     "text": [
      "FloPy is using the following executable to run the model: /Users/jdhughes/.local/bin/mf2005\n",
      "\n",
      "                                  MODFLOW-2005     \n",
      "    U.S. GEOLOGICAL SURVEY MODULAR FINITE-DIFFERENCE GROUND-WATER FLOW MODEL\n",
      "                             Version 1.12.00 2/3/2017                        \n",
      "\n",
      " Using NAME file: freyberg.nam \n",
<<<<<<< HEAD
      " Run start date and time (yyyy/mm/dd hh:mm:ss): 2021/10/25 16:36:36\n",
      "\n"
     ]
    },
    {
     "name": "stdout",
     "output_type": "stream",
     "text": [
      " Solving:  Stress period:     1    Time step:     1    Ground-Water Flow Eqn.\n",
      " Run end date and time (yyyy/mm/dd hh:mm:ss): 2021/10/25 16:36:36\n",
      " Elapsed run time:  0.028 Seconds\n",
=======
      " Run start date and time (yyyy/mm/dd hh:mm:ss): 2022/03/07 15:50:02\n",
      "\n",
      " Solving:  Stress period:     1    Time step:     1    Ground-Water Flow Eqn.\n",
      " Run end date and time (yyyy/mm/dd hh:mm:ss): 2022/03/07 15:50:02\n",
      " Elapsed run time:  0.023 Seconds\n",
>>>>>>> 05b538ce
      "\n",
      "  Normal termination of simulation\n"
     ]
    }
   ],
   "source": [
    "ml.write_input()\n",
    "success, buff = ml.run_model()"
   ]
  },
  {
   "cell_type": "code",
   "execution_count": 12,
   "metadata": {},
   "outputs": [
    {
     "name": "stdout",
     "output_type": "stream",
     "text": [
      "ArrayFormat: npl:20,format:E,width:15,decimal6,isfree:True,isbinary:False\n"
     ]
    }
   ],
   "source": [
    "ml1 = flopy.modflow.Modflow.load(\"freyberg.nam\", model_ws=modelpth)\n",
    "print(ml1.dis.botm[0].format)"
   ]
  },
  {
   "cell_type": "code",
   "execution_count": null,
   "metadata": {},
   "outputs": [],
   "source": []
  }
 ],
 "metadata": {
  "anaconda-cloud": {},
  "kernelspec": {
   "display_name": "Python 3 (ipykernel)",
   "language": "python",
   "name": "python3"
  },
  "language_info": {
   "codemirror_mode": {
    "name": "ipython",
    "version": 3
   },
   "file_extension": ".py",
   "mimetype": "text/x-python",
   "name": "python",
   "nbconvert_exporter": "python",
   "pygments_lexer": "ipython3",
<<<<<<< HEAD
   "version": "3.8.11"
=======
   "version": "3.9.7"
>>>>>>> 05b538ce
  }
 },
 "nbformat": 4,
 "nbformat_minor": 4
}<|MERGE_RESOLUTION|>--- conflicted
+++ resolved
@@ -25,17 +25,10 @@
      "name": "stdout",
      "output_type": "stream",
      "text": [
-<<<<<<< HEAD
-      "3.8.11 (default, Aug  6 2021, 08:56:27) \n",
-      "[Clang 10.0.0 ]\n",
-      "numpy version: 1.19.2\n",
-      "matplotlib version: 3.4.2\n",
-=======
       "3.9.7 (default, Sep 16 2021, 08:50:36) \n",
       "[Clang 10.0.0 ]\n",
       "numpy version: 1.21.2\n",
       "matplotlib version: 3.5.1\n",
->>>>>>> 05b538ce
       "flopy version: 3.3.5\n"
      ]
     }
@@ -95,19 +88,11 @@
       "                             Version 1.12.00 2/3/2017                        \n",
       "\n",
       " Using NAME file: freyberg.nam \n",
-<<<<<<< HEAD
-      " Run start date and time (yyyy/mm/dd hh:mm:ss): 2021/10/25 16:36:35\n",
-      "\n",
-      " Solving:  Stress period:     1    Time step:     1    Ground-Water Flow Eqn.\n",
-      " Run end date and time (yyyy/mm/dd hh:mm:ss): 2021/10/25 16:36:35\n",
-      " Elapsed run time:  0.012 Seconds\n",
-=======
       " Run start date and time (yyyy/mm/dd hh:mm:ss): 2022/03/07 15:50:02\n",
       "\n",
       " Solving:  Stress period:     1    Time step:     1    Ground-Water Flow Eqn.\n",
       " Run end date and time (yyyy/mm/dd hh:mm:ss): 2022/03/07 15:50:02\n",
       " Elapsed run time:  0.016 Seconds\n",
->>>>>>> 05b538ce
       "\n",
       "  Normal termination of simulation\n",
       "Output file located: freyberg.hds\n",
@@ -245,26 +230,6 @@
       "                             Version 1.12.00 2/3/2017                        \n",
       "\n",
       " Using NAME file: freyberg.nam \n",
-<<<<<<< HEAD
-      " Run start date and time (yyyy/mm/dd hh:mm:ss): 2021/10/25 16:36:35\n",
-      "\n"
-     ]
-    },
-    {
-     "name": "stdout",
-     "output_type": "stream",
-     "text": [
-      "forrtl: severe (59): list-directed I/O syntax error, unit 29, file /Users/jdhughes/Documents/Development/flopy_git/flopy_fork/examples/Notebooks/data/freyberg.dis\n",
-      "Image              PC                Routine            Line        Source             \n",
-      "mf2005             0000000109E7AC3B  Unknown               Unknown  Unknown\n",
-      "mf2005             0000000109EB6D28  Unknown               Unknown  Unknown\n",
-      "mf2005             0000000109EB575C  Unknown               Unknown  Unknown\n",
-      "mf2005             0000000109974CD3  _u2drel_                  890  utl7.f\n",
-      "mf2005             000000010999E34A  _sgwf2bas7ardis_          759  gwf2bas7.f\n",
-      "mf2005             0000000109996188  _gwf2bas7ar_              217  gwf2bas7.f\n",
-      "mf2005             0000000109C3B0F2  _MAIN__                    75  mf2005.f\n",
-      "mf2005             0000000109957BEE  Unknown               Unknown  Unknown\n"
-=======
       " Run start date and time (yyyy/mm/dd hh:mm:ss): 2022/03/07 15:50:02\n",
       "\n",
       " Solving:  Stress period:     1    Time step:     1    Ground-Water Flow Eqn.\n",
@@ -272,7 +237,6 @@
       " Elapsed run time:  0.021 Seconds\n",
       "\n",
       "  Normal termination of simulation\n"
->>>>>>> 05b538ce
      ]
     }
    ],
@@ -375,25 +339,11 @@
       "                             Version 1.12.00 2/3/2017                        \n",
       "\n",
       " Using NAME file: freyberg.nam \n",
-<<<<<<< HEAD
-      " Run start date and time (yyyy/mm/dd hh:mm:ss): 2021/10/25 16:36:36\n",
-      "\n"
-     ]
-    },
-    {
-     "name": "stdout",
-     "output_type": "stream",
-     "text": [
-      " Solving:  Stress period:     1    Time step:     1    Ground-Water Flow Eqn.\n",
-      " Run end date and time (yyyy/mm/dd hh:mm:ss): 2021/10/25 16:36:36\n",
-      " Elapsed run time:  0.028 Seconds\n",
-=======
       " Run start date and time (yyyy/mm/dd hh:mm:ss): 2022/03/07 15:50:02\n",
       "\n",
       " Solving:  Stress period:     1    Time step:     1    Ground-Water Flow Eqn.\n",
       " Run end date and time (yyyy/mm/dd hh:mm:ss): 2022/03/07 15:50:02\n",
       " Elapsed run time:  0.023 Seconds\n",
->>>>>>> 05b538ce
       "\n",
       "  Normal termination of simulation\n"
      ]
@@ -447,11 +397,7 @@
    "name": "python",
    "nbconvert_exporter": "python",
    "pygments_lexer": "ipython3",
-<<<<<<< HEAD
-   "version": "3.8.11"
-=======
    "version": "3.9.7"
->>>>>>> 05b538ce
   }
  },
  "nbformat": 4,
