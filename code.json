--- conflicted
+++ resolved
@@ -29,13 +29,9 @@
         "downloadURL": "https://code.usgs.gov/usgs/modflow/flopy/archive/master.zip",
         "vcs": "git",
         "laborHours": -1,
-        "version": "3.3.1",
+        "version": "3.3.2",
         "date": {
-<<<<<<< HEAD
-            "metadataLastUpdated": "2019-12-15"
-=======
             "metadataLastUpdated": "2020-06-26"
->>>>>>> efb8d0a3
         },
         "organization": "U.S. Geological Survey",
         "permissions": {
