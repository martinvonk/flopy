--- conflicted
+++ resolved
@@ -3,13 +3,8 @@
   references, and the software itself.
 type: software
 title: FloPy
-<<<<<<< HEAD
 version: 3.5.0.dev0
-date-released: '2023-07-13'
-=======
-version: 3.4.3
 date-released: '2023-09-30'
->>>>>>> 45cb0fa7
 doi: 10.5066/F7BK19FH
 abstract: A Python package to create, run, and post-process MODFLOW-based models.
 repository-artifact: https://pypi.org/project/flopy
