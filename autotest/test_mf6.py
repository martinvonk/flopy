--- conflicted
+++ resolved
@@ -1035,12 +1035,8 @@
 @requires_exe("mf6")
 def test_sfr_connections(function_tmpdir, example_data_path):
     """MODFLOW just warns if any reaches are unconnected
-<<<<<<< HEAD
-    flopy fails to load model if reach 1 is unconnected, fine with other unconnected"""
-=======
     flopy fails to load model if reach 1 is unconnected, fine with other unconnected
     """
->>>>>>> ff9b926c
     data_path = example_data_path / "mf6" / "test666_sfrconnections"
     sim_ws = function_tmpdir
     for test in ["sfr0", "sfr1"]:
