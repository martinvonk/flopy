--- conflicted
+++ resolved
@@ -928,11 +928,7 @@
         self.log("{} group created".format(group))
 
         self.log("creating {} group dimensions".format(group))
-<<<<<<< HEAD
-        for ix, dim in enumerate(dimensions):
-=======
         for dim in dimensions:
->>>>>>> efb8d0a3
             if dim == "time":
                 if "time" not in dimension_data:
                     time_values = np.cumsum(self.model_time.perlen)
