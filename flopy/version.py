<<<<<<< HEAD
# flopy version file automatically created using update_version.py on July 13, 2023 18:32:27

__version__ = "3.5.0.dev0"
=======
# flopy version file automatically created using update_version.py on September 30, 2023 14:44:00

__version__ = "3.4.3"
>>>>>>> 45cb0fa7
<|MERGE_RESOLUTION|>--- conflicted
+++ resolved
@@ -1,9 +1,3 @@
-<<<<<<< HEAD
-# flopy version file automatically created using update_version.py on July 13, 2023 18:32:27
-
-__version__ = "3.5.0.dev0"
-=======
 # flopy version file automatically created using update_version.py on September 30, 2023 14:44:00
 
-__version__ = "3.4.3"
->>>>>>> 45cb0fa7
+__version__ = "3.5.0.dev0"