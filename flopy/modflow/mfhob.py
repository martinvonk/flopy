--- conflicted
+++ resolved
@@ -1,600 +1,593 @@
-import sys
-import collections
-import numpy as np
-from ..pakbase import Package
-
-
-# Create HeadObservation instance from a time series array
-
-class HeadObservation(object):
-    """
-    Create HeadObservation instance from a time series array
-
-    Parameters
-    ----------
-    tomulth : float
-        time-offset multiplier for head observations. Default is 1.
-    obsnam : string
-        Observation name. Default is 'HOBS'
-    layer : int
-        is the zero-based layer index of the cell in which the head observation
-        is located. If layer is less than zero, hydraulic heads from multiple
-        layers are combined to calculate a simulated value. The number of
-        layers equals the absolute value of layer, or |layer|. Default is 0.
-    row : int
-        zero-based row index for the observation. Default is 0.
-    column : int
-        zero-based column index of the observation. Default is 0.
-    roff : float
-        Fractional offset from center of cell in Y direction (between rows).
-        Default is 0.
-    coff : float
-        Fractional offset from center of cell in X direction (between columns).
-        Default is 0.
-    itt : int
-        Flag that identifies whether head or head changes are used as
-        observations. itt = 1 specified for heads and itt = 2 specified
-        if initial value is head and subsequent changes in head. Only
-        specified if irefsp is < 0. Default is 1.
-    mlay : dictionary of length (|irefsp|)
-        key represents zero-based layer numbers for multilayer observations an
-        value represents the fractional value for each layer of multilayer
-        observations. Only used if irefsp < 0. Default is {0:1.}
-    time_series_data : list or numpy array
-        two-dimensional list or numpy array containing the simulation time of
-        the observation and the observed head [[totim, hob]]. Default is
-        [[0., 0.]]
-    names : list
-        list of specified observation names. Default is None.
-
-    Returns
-    -------
-    obs : HeadObservation
-        HeadObservation object.
-
-    Examples
-    --------
-
-    >>> import flopy
-    >>> model = flopy.modflow.Modflow()
-    >>> dis = flopy.modflow.ModflowDis(model, nlay=1, nrow=11, ncol=11, nper=2,
-    ... perlen=[1,1])
-    >>> obs = flopy.modflow.HeadObservation(model, layer=0, row=5, column=5,
-    ... time_series_data=[[1.,54.4], [2., 55.2]])
-
-    """
-
-    def __init__(self, model, tomulth=1., obsname='HOBS',
-<<<<<<< HEAD
-                 layer=0, row=0, column=0, irefsp=None,
-=======
-                 layer=0, row=0, column=0,
->>>>>>> 48bb5429
-                 roff=0., coff=0., itt=1, mlay={0: 1.},
-                 time_series_data=[[0., 0.]], names=None):
-
-        self.obsname = obsname
-        self.layer = layer
-        self.row = row
-        self.column = column
-<<<<<<< HEAD
-        if irefsp is not None:
-            self.irefsp = irefsp
-        else:
-            if time_series_data.shape[0] == 1:
-                self.irefsp = 1
-            else:
-                self.irefsp = -1 * time_series_data.shape[0]
-=======
->>>>>>> 48bb5429
-        self.roff = roff
-        self.coff = coff
-        self.itt = itt
-
-        # check if multilayer observation
-        self.mlay = mlay
-        self.maxm = 0
-        self.multilayer = False
-        if len(self.mlay.keys()) > 1:
-            self.maxm = len(self.mlay.keys())
-            self.multilayer = True
-            tot = 0.
-            for key, value in self.mlay.items():
-                tot += value
-            if tot != 1.:
-                msg = 'sum of dataset 4 proportions must equal 1.0 - ' + \
-                      'sum of dataset 4 proportions = {}'.format(tot)
-                raise ValueError(msg)
-
-        # convert passed time_series_data to a numpy array
-        if isinstance(time_series_data, list):
-            time_series_data = np.array(time_series_data, dtype=np.float)
-
-        # if a single observation is passed as a list reshape to a
-        # two-dimensional numpy array
-        if len(time_series_data.shape) == 1:
-            time_series_data = np.reshape(time_series_data, (1, 2))
-
-        # make sure the time data are ordered
-        for idx in range(1, time_series_data.shape[0]):
-            t0 = time_series_data[idx-1, 0]
-            t1 = time_series_data[idx, 0]
-            if t1 <= t0:
-                msg = 'time values in timeseries data ' + \
-                      'must be in increasing order'
-                raise ValueError(msg)
-
-        # exclude observations that exceed the maximum simulation time
-        iend = time_series_data.shape[0]
-        tmax = model.dis.get_final_totim()
-        for idx, (t, v) in enumerate(time_series_data):
-            dt = tmax - t
-            if dt < 0.:
-                iend = idx
-                break
-        if iend < time_series_data.shape[0]:
-            time_series_data = time_series_data[0:iend]
-
-        # set the number of observations in this time series
-        shape = time_series_data.shape
-        self.nobs = shape[0]
-
-        # construct names if not passed
-        if names is None:
-            if self.nobs == 1:
-                names = [obsname]
-            else:
-                names = []
-                for idx in range(self.nobs):
-                    names.append('{}.{}'.format(obsname, idx + 1))
-        # make sure the length of names is greater than or equal to nobs
-        else:
-            if isinstance(names, str):
-                names = [names]
-            elif not isinstance(names, list):
-                msg = 'HeadObservation names must be a ' + \
-                      'string or a list of strings'
-                raise ValueError(msg)
-            if len(names) < self.nobs:
-                msg = 'a name must be specified for every valid ' + \
-                      'observation - {} '.format(len(names)) + \
-                      'names were passed but at least ' + \
-                      '{} names are required.'.format(self.nobs)
-                raise ValueError(msg)
-
-        # create time_series_data
-        self.time_series_data = HeadObservation.get_empty(ncells=shape[0])
-        for idx in range(self.nobs):
-            t = time_series_data[idx, 0]
-            kstp, kper, toffset = model.dis.get_kstp_kper_toffset(t)
-            self.time_series_data[idx]['totim'] = t
-            self.time_series_data[idx]['irefsp'] = kper
-            self.time_series_data[idx]['toffset'] = toffset / tomulth
-            self.time_series_data[idx]['hobs'] = time_series_data[idx, 1]
-            self.time_series_data[idx]['obsname'] = names[idx]
-
-        if self.nobs > 1:
-            self.irefsp = -self.nobs
-        else:
-            self.irefsp = self.time_series_data[0]['irefsp']
-
-    @staticmethod
-    def get_empty(ncells=0):
-        # get an empty recaray that correponds to dtype
-        dtype = HeadObservation.get_default_dtype()
-        d = np.zeros((ncells, len(dtype)), dtype=dtype)
-        d[:, :] = -1.0E+10
-        d[:]['obsname'] = ''
-        return np.core.records.fromarrays(d.transpose(), dtype=dtype)
-
-    @staticmethod
-    def get_default_dtype():
-        # get the default HOB dtype
-        dtype = np.dtype([("totim", np.float32), ("irefsp", np.int),
-                          ("toffset", np.float32),
-                          ("hobs", np.float32), ("obsname", '|S12')])
-        return dtype
-
-
-class ModflowHob(Package):
-    """
-    Head Observation package class
-
-    Parameters
-    ----------
-    iuhobsv : int
-        unit number where output is saved
-    hobdry : float
-        Value of the simulated equivalent written to the observation output file
-        when the observation is omitted because a cell is dry
-    tomulth : float
-        Time step multiplier for head observations. The product of tomulth and
-        toffset must produce a time value in units consistent with other model
-        input. tomulth can be dimensionless or can be used to convert the units
-        of toffset to the time unit used in the simulation.
-    obs_data : list of HeadObservation instances
-        list of HeadObservation instances containing all of the data for
-        each observation. Default is None.
-    hobname : str
-        Name of head observation output file. If iuhobsv is greater than 0,
-        and hobname is not provided the model basename with a '.hob.out'
-        extension will be used. Default is None.
-    extension : string
-        Filename extension (default is hob)
-    unitnumber : int
-        File unit number (default is None)
-    filenames : str or list of str
-        Filenames to use for the package and the output files. If
-        filenames=None the package name will be created using the model name
-        and package extension and the hob output name will be created using
-        the model name and .hob.out extension (for example,
-        modflowtest.hob.out), if iuhobsv is a number greater than zero.
-        If a single string is passed the package will be set to the string
-        and hob output name will be created using the model name and .hob.out
-        extension, if iuhobsv is a number greater than zero. To define the
-        names for all package files (input and output) the length of the list
-        of strings should be 2. Default is None.
-
-    Attributes
-    ----------
-
-    Methods
-    -------
-
-    See Also
-    --------
-
-    Notes
-
-    Examples
-    --------
-
-    >>> import flopy
-    >>> model = flopy.modflow.Modflow()
-    >>> dis = flopy.modflow.ModflowDis(model, nlay=1, nrow=11, ncol=11, nper=2,
-    ... perlen=[1,1])
-    >>> obs = flopy.modflow.HeadObservation(model, layer=0, row=5, column=5,
-    ... time_series_data=[[1.,54.4], [2., 55.2]])
-    >>> hob = flopy.modflow.ModflowHob(model, iuhobsv=51, hobdry=-9999.,
-    ... obs_data=[obs])
-
-
-    """
-
-    def __init__(self, model, iuhobsv=None, hobdry=0, tomulth=1.0,
-                 obs_data=None, hobname=None,
-                 extension='hob', unitnumber=None, filenames=None):
-        """
-        Package constructor
-        """
-        # set default unit number of one is not specified
-        if unitnumber is None:
-            unitnumber = ModflowHob.defaultunit()
-
-        # set filenames
-        if filenames is None:
-            filenames = [None, None]
-        elif isinstance(filenames, str):
-            filenames = [filenames, None]
-        elif isinstance(filenames, list):
-            if len(filenames) < 2:
-                filenames.append(None)
-
-        # set filenames[1] to hobname if filenames[1] is not None
-        if filenames[1] is None:
-            if hobname is not None:
-                filenames[1] = hobname
-
-        if iuhobsv is not None:
-            fname = filenames[1]
-            model.add_output_file(iuhobsv, fname=fname,
-                                  extension='hob.out', binflag=False,
-                                  package=ModflowHob.ftype())
-        else:
-            iuhobsv = 0
-
-        # Fill namefile items
-        name = [ModflowHob.ftype()]
-        units = [unitnumber]
-        extra = ['']
-
-        # set package name
-        fname = [filenames[0]]
-
-        # Call ancestor's init to set self.parent, extension, name and unit number
-        Package.__init__(self, model, extension=extension, name=name,
-                         unit_number=units, extra=extra, filenames=fname)
-
-        self.url = 'hob.htm'
-        self.heading = '# {} package for '.format(self.name[0]) + \
-                       ' {}, '.format(model.version_types[model.version]) + \
-                       'generated by Flopy.'
-
-        self.iuhobsv = iuhobsv
-        self.hobdry = hobdry
-        self.tomulth = tomulth
-
-        # make sure obs_data is a list
-        if not isinstance(obs_data, list):
-            obs_data = [obs_data]
-
-        # set self.obs_data
-        self.obs_data = obs_data
-
-        # add checks for input compliance (obsnam length, etc.)
-        self.parent.add_package(self)
-
-    def _set_dimensions(self):
-        # make sure each entry of obs_data list is a HeadObservation instance
-        # and calculate nh, mobs, and maxm
-        msg = ''
-        self.nh = 0
-        self.mobs = 0
-        self.maxm = 0
-        for idx, obs in enumerate(self.obs_data):
-            if not isinstance(obs, HeadObservation):
-                msg += 'ModflowHob: obs_data entry {} '.format(idx) + \
-                       'is not a HeadObservation instance.\n'
-                continue
-            self.nh += obs.nobs
-            if obs.multilayer:
-                self.mobs += obs.nobs
-            self.maxm = max(self.maxm, obs.maxm)
-        if msg != '':
-            raise ValueError(msg)
-        return
-
-    def write_file(self):
-        """
-        Write the package file
-
-        Returns
-        -------
-        None
-
-        """
-        # determine the dimensions of HOB data
-        self._set_dimensions()
-
-        # open file for writing
-        f = open(self.fn_path, 'w')
-
-        # write dataset 0
-        f.write('{}\n'.format(self.heading))
-
-        # write dataset 1
-        f.write('{:10d}'.format(self.nh))
-        f.write('{:10d}'.format(self.mobs))
-        f.write('{:10d}'.format(self.maxm))
-        f.write('{:10d}'.format(self.iuhobsv))
-        f.write('{:10.4g}\n'.format(self.hobdry))
-
-        # write dataset 2
-        f.write('{:10.4g}\n'.format(self.tomulth))
-
-        # write datasets 3-6
-        for idx, obs in enumerate(self.obs_data):
-            # dataset 3
-            obsname = obs.obsname
-            if isinstance(obsname, bytes):
-                obsname = obsname.decode('utf-8')
-            line = '{:12s}   '.format(obsname)
-            layer = obs.layer
-            if layer >= 0:
-                layer += 1
-            line += '{:10d} '.format(layer)
-            line += '{:10d} '.format(obs.row + 1)
-            line += '{:10d} '.format(obs.column + 1)
-            irefsp = obs.irefsp
-            if irefsp >= 0:
-                irefsp += 1
-            line += '{:10d} '.format(irefsp)
-            if obs.nobs == 1:
-                toffset = obs.time_series_data[0]['toffset']
-                hobs = obs.time_series_data[0]['hobs']
-            else:
-                toffset = 0.
-                hobs = 0.
-            line += '{:20} '.format(toffset)
-            line += '{:10.4f} '.format(obs.roff)
-            line += '{:10.4f} '.format(obs.coff)
-            line += '{:10.4f} '.format(hobs)
-            line += '  # DATASET 3 - Observation {}'.format(idx + 1)
-            f.write('{}\n'.format(line))
-
-            # dataset 4
-            if len(obs.mlay.keys()) > 1:
-                line = ''
-                for key, value in obs.items():
-                    line += '{:5d}{:10.4f}'.format(key + 1, value)
-                line += '  # DATASET 4 - Observation {}'.format(idx + 1)
-                f.write('{}\n'.format(line))
-
-            # dataset 5
-            if irefsp < 0:
-                line = '{:10d}'.format(obs.itt)
-                line += 103 * ' '
-                line += '  # DATASET 5 - Observation {}'.format(idx + 1)
-                f.write('{}\n'.format(line))
-
-            # dataset 6:
-            if obs.nobs > 1:
-                for jdx, t in enumerate(obs.time_series_data):
-                    obsname = t['obsname']
-                    if isinstance(obsname, bytes):
-                        obsname = obsname.decode('utf-8')
-                    line = '{:12s}   '.format(obsname)
-                    line += '{:10d} '.format(t['irefsp'] + 1)
-                    line += '{:20} '.format(t['toffset'])
-                    line += '{:10.4f} '.format(t['hobs'])
-                    line += 55 * ' '
-                    line += '  # DATASET 6 - ' + \
-                            'Observation {}.{}'.format(idx + 1, jdx + 1)
-                    f.write('{}\n'.format(line))
-
-        # close the hob package file
-        f.close()
-
-        return
-
-    @staticmethod
-    def load(f, model, ext_unit_dict=None, check=True):
-        """
-        Load an existing package.
-
-        Parameters
-        ----------
-        f : filename or file handle
-            File to load.
-        model : model object
-            The model object (of type :class:`flopy.modflow.mf.Modflow`) to
-            which this package will be added.
-        ext_unit_dict : dictionary, optional
-            If the arrays in the file are specified using EXTERNAL,
-            or older style array control records, then `f` should be a file
-            handle.  In this case ext_unit_dict is required, which can be
-            constructed using the function
-            :class:`flopy.utils.mfreadnam.parsenamefile`.
-        check : boolean
-            Check package data for common errors. (default True)
-
-        Returns
-        -------
-        hob : ModflowHob object
-            ModflowHob object.
-
-        Examples
-        --------
-
-        >>> import flopy
-        >>> m = flopy.modflow.Modflow()
-        >>> hobs = flopy.modflow.ModflowHob.load('test.hob', m)
-
-        """
-
-        if model.verbose:
-            sys.stdout.write('loading hob package file...\n')
-
-        if not hasattr(f, 'read'):
-            filename = f
-            f = open(filename, 'r')
-        # dataset 0 -- header
-        while True:
-            line = f.readline()
-            if line[0] != '#':
-                break
-
-        # read dataset 1
-        t = line.strip().split()
-        nh = int(t[0])
-        # mobs = int(t[1])
-        # maxm = int(t[2])
-        iuhobsv = int(t[3])
-        #if iuhobsv > 0:
-        #    model.add_pop_key_list(iuhobsv)
-        hobdry = float(t[4])
-
-        # read dataset 2
-        line = f.readline()
-        t = line.strip().split()
-        tomulth = float(t[0])
-
-        # read observation data
-        obs_data = []
-
-        # read datasets 3-6
-        nobs = 0
-        while True:
-            # read dataset 3
-            line = f.readline()
-            t = line.strip().split()
-            obsnam = t[0]
-            layer = int(t[1])
-            row = int(t[2]) - 1
-            col = int(t[3]) - 1
-            irefsp0 = int(t[4])
-            toffset = float(t[5])
-            roff = float(t[6])
-            coff = float(t[7])
-            hob = float(t[8])
-
-            # read dataset 4 if multilayer obs
-            if layer > 0:
-                layer -= 1
-                mlay = {layer: 1.}
-            else:
-                line = f.readline()
-                t = line.strip().split()
-                mlay = collections.OrderedDict()
-                for j in range(0, abs(layer), 2):
-                    k = int(t[j]) - 1
-                    mlay[k] = float(t[j + 1])
-
-            # read datasets 5 & 6. Index loop variable
-            if irefsp0 > 0:
-                itt = 1
-                irefsp0 -= 1
-                totim = model.dis.get_totim_from_kper_toffset(irefsp0,
-                                                              toffset * tomulth)
-                names = [obsnam]
-                tsd = [totim, hob]
-                nobs += 1
-            else:
-                names = []
-                tsd = []
-                # read data set 5
-                line = f.readline()
-                t = line.strip().split()
-                itt = int(t[0])
-                # dataset 6
-                for j in range(abs(irefsp0)):
-                    line = f.readline()
-                    t = line.strip().split()
-                    names.append(t[0])
-                    irefsp = int(t[1]) - 1
-                    toffset = float(t[2])
-                    totim = model.dis.get_totim_from_kper_toffset(irefsp,
-                                                                  toffset * tomulth)
-                    hob = float(t[3])
-                    tsd.append([totim, hob])
-                    nobs += 1
-
-            obs_data.append(HeadObservation(model, tomulth=tomulth,
-                                            layer=layer, row=row, column=col,
-                                            roff=roff, coff=coff,
-                                            obsname=obsnam,
-                                            mlay=mlay, itt=itt,
-                                            time_series_data=tsd,
-                                            names=names))
-            if nobs == nh:
-                break
-
-        # close the file
-        f.close()
-
-        # set package unit number
-        unitnumber = None
-        filenames = [None, None]
-        if ext_unit_dict is not None:
-            unitnumber, filenames[0] = \
-                model.get_ext_dict_attr(ext_unit_dict,
-                                        filetype=ModflowHob.ftype())
-            if iuhobsv > 0:
-                iu, filenames[1] = \
-                    model.get_ext_dict_attr(ext_unit_dict, unit=iuhobsv)
-                model.add_pop_key_list(iuhobsv)
-
-        # create hob object instance
-        hob = ModflowHob(model, iuhobsv=iuhobsv, hobdry=hobdry,
-                         tomulth=tomulth, obs_data=obs_data,
-                         unitnumber=unitnumber, filenames=filenames)
-
-        return hob
-
-    @staticmethod
-    def ftype():
-        return 'HOB'
-
-    @staticmethod
-    def defaultunit():
-        return 39
+import sys
+import collections
+import numpy as np
+from ..pakbase import Package
+
+
+# Create HeadObservation instance from a time series array
+
+class HeadObservation(object):
+    """
+    Create HeadObservation instance from a time series array
+
+    Parameters
+    ----------
+    tomulth : float
+        time-offset multiplier for head observations. Default is 1.
+    obsnam : string
+        Observation name. Default is 'HOBS'
+    layer : int
+        is the zero-based layer index of the cell in which the head observation
+        is located. If layer is less than zero, hydraulic heads from multiple
+        layers are combined to calculate a simulated value. The number of
+        layers equals the absolute value of layer, or |layer|. Default is 0.
+    row : int
+        zero-based row index for the observation. Default is 0.
+    column : int
+        zero-based column index of the observation. Default is 0.
+    roff : float
+        Fractional offset from center of cell in Y direction (between rows).
+        Default is 0.
+    coff : float
+        Fractional offset from center of cell in X direction (between columns).
+        Default is 0.
+    itt : int
+        Flag that identifies whether head or head changes are used as
+        observations. itt = 1 specified for heads and itt = 2 specified
+        if initial value is head and subsequent changes in head. Only
+        specified if irefsp is < 0. Default is 1.
+    mlay : dictionary of length (|irefsp|)
+        key represents zero-based layer numbers for multilayer observations an
+        value represents the fractional value for each layer of multilayer
+        observations. Only used if irefsp < 0. Default is {0:1.}
+    time_series_data : list or numpy array
+        two-dimensional list or numpy array containing the simulation time of
+        the observation and the observed head [[totim, hob]]. Default is
+        [[0., 0.]]
+    names : list
+        list of specified observation names. Default is None.
+
+    Returns
+    -------
+    obs : HeadObservation
+        HeadObservation object.
+
+    Examples
+    --------
+
+    >>> import flopy
+    >>> model = flopy.modflow.Modflow()
+    >>> dis = flopy.modflow.ModflowDis(model, nlay=1, nrow=11, ncol=11, nper=2,
+    ... perlen=[1,1])
+    >>> obs = flopy.modflow.HeadObservation(model, layer=0, row=5, column=5,
+    ... time_series_data=[[1.,54.4], [2., 55.2]])
+
+    """
+
+    def __init__(self, model, tomulth=1., obsname='HOBS',
+                 layer=0, row=0, column=0, irefsp=None,
+                 roff=0., coff=0., itt=1, mlay={0: 1.},
+                 time_series_data=[[0., 0.]], names=None):
+
+        self.obsname = obsname
+        self.layer = layer
+        self.row = row
+        self.column = column
+        if irefsp is not None:
+            self.irefsp = irefsp
+        else:
+            if time_series_data.shape[0] == 1:
+                self.irefsp = 1
+            else:
+                self.irefsp = -1 * time_series_data.shape[0]
+        self.roff = roff
+        self.coff = coff
+        self.itt = itt
+
+        # check if multilayer observation
+        self.mlay = mlay
+        self.maxm = 0
+        self.multilayer = False
+        if len(self.mlay.keys()) > 1:
+            self.maxm = len(self.mlay.keys())
+            self.multilayer = True
+            tot = 0.
+            for key, value in self.mlay.items():
+                tot += value
+            if tot != 1.:
+                msg = 'sum of dataset 4 proportions must equal 1.0 - ' + \
+                      'sum of dataset 4 proportions = {}'.format(tot)
+                raise ValueError(msg)
+
+        # convert passed time_series_data to a numpy array
+        if isinstance(time_series_data, list):
+            time_series_data = np.array(time_series_data, dtype=np.float)
+
+        # if a single observation is passed as a list reshape to a
+        # two-dimensional numpy array
+        if len(time_series_data.shape) == 1:
+            time_series_data = np.reshape(time_series_data, (1, 2))
+
+        # make sure the time data are ordered
+        for idx in range(1, time_series_data.shape[0]):
+            t0 = time_series_data[idx-1, 0]
+            t1 = time_series_data[idx, 0]
+            if t1 <= t0:
+                msg = 'time values in timeseries data ' + \
+                      'must be in increasing order'
+                raise ValueError(msg)
+
+        # exclude observations that exceed the maximum simulation time
+        iend = time_series_data.shape[0]
+        tmax = model.dis.get_final_totim()
+        for idx, (t, v) in enumerate(time_series_data):
+            dt = tmax - t
+            if dt < 0.:
+                iend = idx
+                break
+        if iend < time_series_data.shape[0]:
+            time_series_data = time_series_data[0:iend]
+
+        # set the number of observations in this time series
+        shape = time_series_data.shape
+        self.nobs = shape[0]
+
+        # construct names if not passed
+        if names is None:
+            if self.nobs == 1:
+                names = [obsname]
+            else:
+                names = []
+                for idx in range(self.nobs):
+                    names.append('{}.{}'.format(obsname, idx + 1))
+        # make sure the length of names is greater than or equal to nobs
+        else:
+            if isinstance(names, str):
+                names = [names]
+            elif not isinstance(names, list):
+                msg = 'HeadObservation names must be a ' + \
+                      'string or a list of strings'
+                raise ValueError(msg)
+            if len(names) < self.nobs:
+                msg = 'a name must be specified for every valid ' + \
+                      'observation - {} '.format(len(names)) + \
+                      'names were passed but at least ' + \
+                      '{} names are required.'.format(self.nobs)
+                raise ValueError(msg)
+
+        # create time_series_data
+        self.time_series_data = HeadObservation.get_empty(ncells=shape[0])
+        for idx in range(self.nobs):
+            t = time_series_data[idx, 0]
+            kstp, kper, toffset = model.dis.get_kstp_kper_toffset(t)
+            self.time_series_data[idx]['totim'] = t
+            self.time_series_data[idx]['irefsp'] = kper
+            self.time_series_data[idx]['toffset'] = toffset / tomulth
+            self.time_series_data[idx]['hobs'] = time_series_data[idx, 1]
+            self.time_series_data[idx]['obsname'] = names[idx]
+
+        if self.nobs > 1:
+            self.irefsp = -self.nobs
+        else:
+            self.irefsp = self.time_series_data[0]['irefsp']
+
+    @staticmethod
+    def get_empty(ncells=0):
+        # get an empty recaray that correponds to dtype
+        dtype = HeadObservation.get_default_dtype()
+        d = np.zeros((ncells, len(dtype)), dtype=dtype)
+        d[:, :] = -1.0E+10
+        d[:]['obsname'] = ''
+        return np.core.records.fromarrays(d.transpose(), dtype=dtype)
+
+    @staticmethod
+    def get_default_dtype():
+        # get the default HOB dtype
+        dtype = np.dtype([("totim", np.float32), ("irefsp", np.int),
+                          ("toffset", np.float32),
+                          ("hobs", np.float32), ("obsname", '|S12')])
+        return dtype
+
+
+class ModflowHob(Package):
+    """
+    Head Observation package class
+
+    Parameters
+    ----------
+    iuhobsv : int
+        unit number where output is saved
+    hobdry : float
+        Value of the simulated equivalent written to the observation output file
+        when the observation is omitted because a cell is dry
+    tomulth : float
+        Time step multiplier for head observations. The product of tomulth and
+        toffset must produce a time value in units consistent with other model
+        input. tomulth can be dimensionless or can be used to convert the units
+        of toffset to the time unit used in the simulation.
+    obs_data : list of HeadObservation instances
+        list of HeadObservation instances containing all of the data for
+        each observation. Default is None.
+    hobname : str
+        Name of head observation output file. If iuhobsv is greater than 0,
+        and hobname is not provided the model basename with a '.hob.out'
+        extension will be used. Default is None.
+    extension : string
+        Filename extension (default is hob)
+    unitnumber : int
+        File unit number (default is None)
+    filenames : str or list of str
+        Filenames to use for the package and the output files. If
+        filenames=None the package name will be created using the model name
+        and package extension and the hob output name will be created using
+        the model name and .hob.out extension (for example,
+        modflowtest.hob.out), if iuhobsv is a number greater than zero.
+        If a single string is passed the package will be set to the string
+        and hob output name will be created using the model name and .hob.out
+        extension, if iuhobsv is a number greater than zero. To define the
+        names for all package files (input and output) the length of the list
+        of strings should be 2. Default is None.
+
+    Attributes
+    ----------
+
+    Methods
+    -------
+
+    See Also
+    --------
+
+    Notes
+
+    Examples
+    --------
+
+    >>> import flopy
+    >>> model = flopy.modflow.Modflow()
+    >>> dis = flopy.modflow.ModflowDis(model, nlay=1, nrow=11, ncol=11, nper=2,
+    ... perlen=[1,1])
+    >>> obs = flopy.modflow.HeadObservation(model, layer=0, row=5, column=5,
+    ... time_series_data=[[1.,54.4], [2., 55.2]])
+    >>> hob = flopy.modflow.ModflowHob(model, iuhobsv=51, hobdry=-9999.,
+    ... obs_data=[obs])
+
+
+    """
+
+    def __init__(self, model, iuhobsv=None, hobdry=0, tomulth=1.0,
+                 obs_data=None, hobname=None,
+                 extension='hob', unitnumber=None, filenames=None):
+        """
+        Package constructor
+        """
+        # set default unit number of one is not specified
+        if unitnumber is None:
+            unitnumber = ModflowHob.defaultunit()
+
+        # set filenames
+        if filenames is None:
+            filenames = [None, None]
+        elif isinstance(filenames, str):
+            filenames = [filenames, None]
+        elif isinstance(filenames, list):
+            if len(filenames) < 2:
+                filenames.append(None)
+
+        # set filenames[1] to hobname if filenames[1] is not None
+        if filenames[1] is None:
+            if hobname is not None:
+                filenames[1] = hobname
+
+        if iuhobsv is not None:
+            fname = filenames[1]
+            model.add_output_file(iuhobsv, fname=fname,
+                                  extension='hob.out', binflag=False,
+                                  package=ModflowHob.ftype())
+        else:
+            iuhobsv = 0
+
+        # Fill namefile items
+        name = [ModflowHob.ftype()]
+        units = [unitnumber]
+        extra = ['']
+
+        # set package name
+        fname = [filenames[0]]
+
+        # Call ancestor's init to set self.parent, extension, name and unit number
+        Package.__init__(self, model, extension=extension, name=name,
+                         unit_number=units, extra=extra, filenames=fname)
+
+        self.url = 'hob.htm'
+        self.heading = '# {} package for '.format(self.name[0]) + \
+                       ' {}, '.format(model.version_types[model.version]) + \
+                       'generated by Flopy.'
+
+        self.iuhobsv = iuhobsv
+        self.hobdry = hobdry
+        self.tomulth = tomulth
+
+        # make sure obs_data is a list
+        if not isinstance(obs_data, list):
+            obs_data = [obs_data]
+
+        # set self.obs_data
+        self.obs_data = obs_data
+
+        # add checks for input compliance (obsnam length, etc.)
+        self.parent.add_package(self)
+
+    def _set_dimensions(self):
+        # make sure each entry of obs_data list is a HeadObservation instance
+        # and calculate nh, mobs, and maxm
+        msg = ''
+        self.nh = 0
+        self.mobs = 0
+        self.maxm = 0
+        for idx, obs in enumerate(self.obs_data):
+            if not isinstance(obs, HeadObservation):
+                msg += 'ModflowHob: obs_data entry {} '.format(idx) + \
+                       'is not a HeadObservation instance.\n'
+                continue
+            self.nh += obs.nobs
+            if obs.multilayer:
+                self.mobs += obs.nobs
+            self.maxm = max(self.maxm, obs.maxm)
+        if msg != '':
+            raise ValueError(msg)
+        return
+
+    def write_file(self):
+        """
+        Write the package file
+
+        Returns
+        -------
+        None
+
+        """
+        # determine the dimensions of HOB data
+        self._set_dimensions()
+
+        # open file for writing
+        f = open(self.fn_path, 'w')
+
+        # write dataset 0
+        f.write('{}\n'.format(self.heading))
+
+        # write dataset 1
+        f.write('{:10d}'.format(self.nh))
+        f.write('{:10d}'.format(self.mobs))
+        f.write('{:10d}'.format(self.maxm))
+        f.write('{:10d}'.format(self.iuhobsv))
+        f.write('{:10.4g}\n'.format(self.hobdry))
+
+        # write dataset 2
+        f.write('{:10.4g}\n'.format(self.tomulth))
+
+        # write datasets 3-6
+        for idx, obs in enumerate(self.obs_data):
+            # dataset 3
+            obsname = obs.obsname
+            if isinstance(obsname, bytes):
+                obsname = obsname.decode('utf-8')
+            line = '{:12s}   '.format(obsname)
+            layer = obs.layer
+            if layer >= 0:
+                layer += 1
+            line += '{:10d} '.format(layer)
+            line += '{:10d} '.format(obs.row + 1)
+            line += '{:10d} '.format(obs.column + 1)
+            irefsp = obs.irefsp
+            if irefsp >= 0:
+                irefsp += 1
+            line += '{:10d} '.format(irefsp)
+            if obs.nobs == 1:
+                toffset = obs.time_series_data[0]['toffset']
+                hobs = obs.time_series_data[0]['hobs']
+            else:
+                toffset = 0.
+                hobs = 0.
+            line += '{:20} '.format(toffset)
+            line += '{:10.4f} '.format(obs.roff)
+            line += '{:10.4f} '.format(obs.coff)
+            line += '{:10.4f} '.format(hobs)
+            line += '  # DATASET 3 - Observation {}'.format(idx + 1)
+            f.write('{}\n'.format(line))
+
+            # dataset 4
+            if len(obs.mlay.keys()) > 1:
+                line = ''
+                for key, value in obs.items():
+                    line += '{:5d}{:10.4f}'.format(key + 1, value)
+                line += '  # DATASET 4 - Observation {}'.format(idx + 1)
+                f.write('{}\n'.format(line))
+
+            # dataset 5
+            if irefsp < 0:
+                line = '{:10d}'.format(obs.itt)
+                line += 103 * ' '
+                line += '  # DATASET 5 - Observation {}'.format(idx + 1)
+                f.write('{}\n'.format(line))
+
+            # dataset 6:
+            if obs.nobs > 1:
+                for jdx, t in enumerate(obs.time_series_data):
+                    obsname = t['obsname']
+                    if isinstance(obsname, bytes):
+                        obsname = obsname.decode('utf-8')
+                    line = '{:12s}   '.format(obsname)
+                    line += '{:10d} '.format(t['irefsp'] + 1)
+                    line += '{:20} '.format(t['toffset'])
+                    line += '{:10.4f} '.format(t['hobs'])
+                    line += 55 * ' '
+                    line += '  # DATASET 6 - ' + \
+                            'Observation {}.{}'.format(idx + 1, jdx + 1)
+                    f.write('{}\n'.format(line))
+
+        # close the hob package file
+        f.close()
+
+        return
+
+    @staticmethod
+    def load(f, model, ext_unit_dict=None, check=True):
+        """
+        Load an existing package.
+
+        Parameters
+        ----------
+        f : filename or file handle
+            File to load.
+        model : model object
+            The model object (of type :class:`flopy.modflow.mf.Modflow`) to
+            which this package will be added.
+        ext_unit_dict : dictionary, optional
+            If the arrays in the file are specified using EXTERNAL,
+            or older style array control records, then `f` should be a file
+            handle.  In this case ext_unit_dict is required, which can be
+            constructed using the function
+            :class:`flopy.utils.mfreadnam.parsenamefile`.
+        check : boolean
+            Check package data for common errors. (default True)
+
+        Returns
+        -------
+        hob : ModflowHob object
+            ModflowHob object.
+
+        Examples
+        --------
+
+        >>> import flopy
+        >>> m = flopy.modflow.Modflow()
+        >>> hobs = flopy.modflow.ModflowHob.load('test.hob', m)
+
+        """
+
+        if model.verbose:
+            sys.stdout.write('loading hob package file...\n')
+
+        if not hasattr(f, 'read'):
+            filename = f
+            f = open(filename, 'r')
+        # dataset 0 -- header
+        while True:
+            line = f.readline()
+            if line[0] != '#':
+                break
+
+        # read dataset 1
+        t = line.strip().split()
+        nh = int(t[0])
+        # mobs = int(t[1])
+        # maxm = int(t[2])
+        iuhobsv = int(t[3])
+        #if iuhobsv > 0:
+        #    model.add_pop_key_list(iuhobsv)
+        hobdry = float(t[4])
+
+        # read dataset 2
+        line = f.readline()
+        t = line.strip().split()
+        tomulth = float(t[0])
+
+        # read observation data
+        obs_data = []
+
+        # read datasets 3-6
+        nobs = 0
+        while True:
+            # read dataset 3
+            line = f.readline()
+            t = line.strip().split()
+            obsnam = t[0]
+            layer = int(t[1])
+            row = int(t[2]) - 1
+            col = int(t[3]) - 1
+            irefsp0 = int(t[4])
+            toffset = float(t[5])
+            roff = float(t[6])
+            coff = float(t[7])
+            hob = float(t[8])
+
+            # read dataset 4 if multilayer obs
+            if layer > 0:
+                layer -= 1
+                mlay = {layer: 1.}
+            else:
+                line = f.readline()
+                t = line.strip().split()
+                mlay = collections.OrderedDict()
+                for j in range(0, abs(layer), 2):
+                    k = int(t[j]) - 1
+                    mlay[k] = float(t[j + 1])
+
+            # read datasets 5 & 6. Index loop variable
+            if irefsp0 > 0:
+                itt = 1
+                irefsp0 -= 1
+                totim = model.dis.get_totim_from_kper_toffset(irefsp0,
+                                                              toffset * tomulth)
+                names = [obsnam]
+                tsd = [totim, hob]
+                nobs += 1
+            else:
+                names = []
+                tsd = []
+                # read data set 5
+                line = f.readline()
+                t = line.strip().split()
+                itt = int(t[0])
+                # dataset 6
+                for j in range(abs(irefsp0)):
+                    line = f.readline()
+                    t = line.strip().split()
+                    names.append(t[0])
+                    irefsp = int(t[1]) - 1
+                    toffset = float(t[2])
+                    totim = model.dis.get_totim_from_kper_toffset(irefsp,
+                                                                  toffset * tomulth)
+                    hob = float(t[3])
+                    tsd.append([totim, hob])
+                    nobs += 1
+
+            obs_data.append(HeadObservation(model, tomulth=tomulth,
+                                            layer=layer, row=row, column=col,
+                                            roff=roff, coff=coff,
+                                            obsname=obsnam,
+                                            mlay=mlay, itt=itt,
+                                            time_series_data=tsd,
+                                            names=names))
+            if nobs == nh:
+                break
+
+        # close the file
+        f.close()
+
+        # set package unit number
+        unitnumber = None
+        filenames = [None, None]
+        if ext_unit_dict is not None:
+            unitnumber, filenames[0] = \
+                model.get_ext_dict_attr(ext_unit_dict,
+                                        filetype=ModflowHob.ftype())
+            if iuhobsv > 0:
+                iu, filenames[1] = \
+                    model.get_ext_dict_attr(ext_unit_dict, unit=iuhobsv)
+                model.add_pop_key_list(iuhobsv)
+
+        # create hob object instance
+        hob = ModflowHob(model, iuhobsv=iuhobsv, hobdry=hobdry,
+                         tomulth=tomulth, obs_data=obs_data,
+                         unitnumber=unitnumber, filenames=filenames)
+
+        return hob
+
+    @staticmethod
+    def ftype():
+        return 'HOB'
+
+    @staticmethod
+    def defaultunit():
+        return 39